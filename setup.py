--- conflicted
+++ resolved
@@ -113,7 +113,7 @@
                    newline=',\n')
 
 compiler = CompilerDetection(DISABLE_OPENMP)
-with open('Mixtape/src/config.pxi', 'w') as f:
+with open('msmbuilder/src/config.pxi', 'w') as f:
     f.write('''
 DEF DEBUG = {debug}
 DEF OPENMP = {openmp}
@@ -127,23 +127,19 @@
               include_dirs=[pjoin(MSMDIR, 'src'), np.get_include()]))
 
 extensions.append(
-<<<<<<< HEAD
-    Extension('mixtape.tests.test_cyblas',
-              sources=['Mixtape/tests/test_cyblas.pyx'],
-              include_dirs=['Mixtape/src', np.get_include()]))
-
-extensions.append(
-    Extension('mixtape.msm._ratematrix',
+    Extension('msmbuilder.tests.test_cyblas',
+              sources=['msmbuilder/tests/test_cyblas.pyx'],
+              include_dirs=['msmbuilder/src', np.get_include()]))
+
+extensions.append(
+    Extension('msmbuilder.msm._ratematrix',
               sources=[pjoin(MSMDIR, '_ratematrix.pyx')],
               extra_compile_args=compiler.compiler_args_openmp,
               libraries=compiler.compiler_libraries_openmp,
-              include_dirs=['Mixtape/src', np.get_include()]))
-
-extensions.append(
-    Extension('mixtape.msm._metzner_mcmc_fast',
-=======
+              include_dirs=['msmbuilder/src', np.get_include()]))
+
+extensions.append(
     Extension('msmbuilder.msm._metzner_mcmc_fast',
->>>>>>> 6c939e3f
               sources=[pjoin(MSMDIR, '_metzner_mcmc_fast.pyx'),
                        pjoin(MSMDIR, 'src/metzner_mcmc.c')],
               libraries=compiler.compiler_libraries_openmp,
