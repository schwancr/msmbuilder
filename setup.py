--- conflicted
+++ resolved
@@ -421,11 +421,7 @@
       classifiers=CLASSIFIERS.splitlines(),
       packages=['mixtape', 'mixtape.commands', 'mixtape.mslds_solvers', 'mixtape.cluster'],
       package_dir={'mixtape':'Mixtape'},
-<<<<<<< HEAD
       scripts=['scripts/hmsm', 'scripts/mixtape', 'scripts/pbsipcluster'],
-=======
-      scripts=['scripts/hmsm', 'scripts/mixtape'],
->>>>>>> 5658b973
       zip_safe=False,
       ext_modules=extensions,
       install_requires=['IPython', 'scikit-learn>=0.14', 'six', 'numpydoc',
