# Author: Kyle A. Beauchamp <kyleabeauchamp@gmail.com>
# Contributors: Robert McGibbon <rmcgibbo@gmail.com>
# Copyright (c) 2014, Stanford University and the Authors
# All rights reserved.
#
# Mixtape is free software: you can redistribute it and/or modify
# it under the terms of the GNU Lesser General Public License as
# published by the Free Software Foundation, either version 2.1
# of the License, or (at your option) any later version.
#
# This library is distributed in the hope that it will be useful,
# but WITHOUT ANY WARRANTY; without even the implied warranty of
# MERCHANTABILITY or FITNESS FOR A PARTICULAR PURPOSE.  See the
# GNU Lesser General Public License for more details.
#
# You should have received a copy of the GNU Lesser General Public
# License along with Mixtape. If not, see <http://www.gnu.org/licenses/>.

#-----------------------------------------------------------------------------
# Imports
#-----------------------------------------------------------------------------
from __future__ import print_function, division, absolute_import

from six.moves import cPickle
import numpy as np
import mdtraj as md

#-----------------------------------------------------------------------------
# Code
#-----------------------------------------------------------------------------


def featurize_all(filenames, featurizer, topology, chunk=1000, stride=1):
    """Load and featurize many trajectory files.

    Parameters
    ----------
    filenames : list of strings
        List of paths to MD trajectory files
    featurizer : Featurizer
        The featurizer to be invoked on each trajectory trajectory as
        it is loaded
    topology : str, Topology, Trajectory
        Topology or path to a topology file, used to load trajectories with
        MDTraj
    chunk : {int, None}
        If chunk is an int, load the trajectories up in chunks using
        md.iterload for better memory efficiency (less trajectory data needs
        to be in memory at once)
    stride : int, default=1
        Only read every stride-th frame.

    Returns
    -------
    data : np.ndarray, shape=(total_length_of_all_trajectories, n_features)
    indices : np.ndarray, shape=(total_length_of_all_trajectories)
    fns : np.ndarray shape=(total_length_of_all_trajectories)
        These three arrays all share the same indexing, such that data[i] is
        the featurized version of indices[i]-th frame in the MD trajectory
        with filename fns[i].
    """
    data = []
    indices = []
    fns = []

    for file in filenames:
        kwargs = {} if file.endswith('.h5') else {'top': topology}
        count = 0
        for t in md.iterload(file, chunk=chunk, stride=stride, **kwargs):
            x = featurizer.featurize(t)
            n_frames = len(x)

            data.append(x)
            indices.append(count + (stride*np.arange(n_frames)))
            fns.extend([file] * n_frames)
            count += (stride*n_frames)
    if len(data) == 0:
        raise ValueError("None!")

    return np.concatenate(data), np.concatenate(indices), np.array(fns)


def load(filename):
    """Load a featurizer from a cPickle file."""
    with open(filename, 'rb') as f:
        featurizer = cPickle.load(f)
    return featurizer


class Featurizer(object):

    """Base class for Featurizer objects."""

    def __init__(self):
        pass

    def featurize(self, traj):
        pass

    def save(self, filename):
        with open(filename, 'wb') as f:
            cPickle.dump(self, f)


class SuperposeFeaturizer(Featurizer):

    """Featurizer based on euclidian atom distances to reference structure.

    Parameters
    ----------
    atom_indices : np.ndarray, shape=(n_atoms,), dtype=int
        The indices of the atoms to superpose and compute the distances with
    reference_traj : md.Trajectory
        The reference conformation to superpose each frame with respect to
        (only the first frame in reference_traj is used)
    """

    def __init__(self, atom_indices, reference_traj):
        self.atom_indices = atom_indices
        self.reference_traj = reference_traj
        self.n_features = len(self.atom_indices)

    def featurize(self, traj):
        traj.superpose(self.reference_traj, atom_indices=self.atom_indices)
        diff2 = (traj.xyz[:, self.atom_indices] -
                 self.reference_traj.xyz[0, self.atom_indices]) ** 2
        x = np.sqrt(np.sum(diff2, axis=2))

        return x


class AtomPairsFeaturizer(Featurizer):

    """Featurizer based on atom pair distances.
    
    Parameters
    ----------
    pair_indices : np.ndarray, shape=(n_pairs, 2), dtype=int
        Each row gives the indices of two atoms involved in the interaction.
    periodic : bool, default=False
        If `periodic` is True and the trajectory contains unitcell
        information, we will compute distances under the minimum image
        convention.
    """

<<<<<<< HEAD
    def __init__(self, pair_indices, reference_traj, periodic=False, exponent=1.):
=======
    def __init__(self, pair_indices, periodic=False):
>>>>>>> 25b8930e
        self.pair_indices = pair_indices
        self.n_features = len(self.pair_indices)
        self.periodic = periodic
        self.exponent = exponent 

    def featurize(self, traj):
        d = md.geometry.compute_distances(traj, self.pair_indices, periodic=self.periodic)
        return d ** self.exponent


class DihedralFeaturizer(Featurizer):
    """Featurizer based on dihedral angles.

    Parameters
    ----------
    types : list
        One or more of ['phi', 'psi', 'omega', 'chi1', 'chi2', 'chi3', 'chi4']
    sincos : bool
        Transform to sine and cosine (double the number of featurizers)
    """

    def __init__(self, types, sincos=True):
        if isinstance(types, str):
            types = [types]
        self.types = types
        self.sincos = sincos

        known = {'phi', 'psi', 'omega', 'chi1', 'chi2', 'chi3', 'chi4'}
        if not set(types).issubset(known):
            raise ValueError('angles must be a subset of %s. you supplied %s' % (
                str(known), str(types)))

    def featurize(self, trajectory):
        x = []
        for a in self.types:
            func = getattr(md, 'compute_%s' % a)
            y = func(trajectory)[1]
            if self.sincos:
                x.extend([np.sin(y), np.cos(y)])
            else:
                x.append(y)
        return np.hstack(x)


class ContactFeaturizer(Featurizer):

    """Featurizer based on residue-residue distances

    Parameters
    ----------
    contacts : np.ndarray or 'all'
        numpy array containing (0-indexed) residues to compute the
        contacts for. (e.g. np.array([[0, 10], [0, 11]]) would compute
        the contact between residue 0 and residue 10 as well as
        the contact between residue 0 and residue 11.) [NOTE: if no
        array is passed then 'all' contacts are calculated. This means
        that the result will contain all contacts between residues
        separated by at least 3 residues.]
    scheme : {'ca', 'closest', 'closest-heavy'}
        scheme to determine the distance between two residues:
            'ca' : distance between two residues is given by the distance
                between their alpha carbons
            'closest' : distance is the closest distance between any
                two atoms in the residues
            'closest-heavy' : distance is the closest distance between
                any two non-hydrogen atoms in the residues
    ignore_nonprotein : bool
        When using `contact==all`, don't compute contacts between
        "residues" which are not protein (i.e. do not contain an alpha
        carbon).
    """

    def __init__(self, contacts='all', scheme='closest-heavy', ignore_nonprotein=True):
        self.contacts = contacts
        self.scheme = scheme
        self.ignore_nonprotein = ignore_nonprotein

    def featurize(self, trajectory):
        distances, _ = md.compute_contacts(trajectory, self.contacts, self.scheme, self.ignore_nonprotein)
        return distances


class RawPositionsFeaturizer(Featurizer):

    def __init__(self, n_features):
        self.n_features = n_features

    def featurize(self, traj):
        return traj.xyz.reshape(len(traj), -1)<|MERGE_RESOLUTION|>--- conflicted
+++ resolved
@@ -141,13 +141,11 @@
         If `periodic` is True and the trajectory contains unitcell
         information, we will compute distances under the minimum image
         convention.
-    """
-
-<<<<<<< HEAD
-    def __init__(self, pair_indices, reference_traj, periodic=False, exponent=1.):
-=======
-    def __init__(self, pair_indices, periodic=False):
->>>>>>> 25b8930e
+    exponent : float
+        Modify the distances by raising them to this exponent.
+    """
+
+    def __init__(self, pair_indices, periodic=False, exponent=1.):
         self.pair_indices = pair_indices
         self.n_features = len(self.pair_indices)
         self.periodic = periodic
