<<<<<<< HEAD
set -x
set -e


rm -rf atom_indices.txt atom_pairs atom_pairs_tica.h5 kcenters_clusters.h5 \
    mymsm-kmeans.pkl mymsm.pkl bayesmsm.pkl kmeans_centers.h5 kmedoids_centers.h5 msm.pkl

# workflow 1
=======
>>>>>>> cc17f255
msmb AlanineDipeptide
msmb AtomIndices --out atom_indices.txt -p ~/mixtape_data/alanine_dipeptide/ala2.pdb \
     -d --heavy
msmb AtomPairsFeaturizer --out atom_pairs --trjs '~/mixtape_data/alanine_dipeptide/*.dcd' \
    --pair_indices atom_indices.txt --top ~/mixtape_data/alanine_dipeptide/ala2.pdb
msmb tICA --inp atom_pairs/ --transformed atom_pairs_tica.h5  --n_components 4 --gamma 0 --weighted_transform \
    --lag_time 2
<<<<<<< HEAD
msmb KCenters -i atom_pairs_tica.h5 -t kcenters_clusters.h5 --metric cityblock
msmb MarkovStateModel --i kcenters_clusters.h5 --out mymsm.pkl
msmb BayesianMarkovStateModel -i kcenters_clusters.h5 --out bayesmsm.pkl --n_samples 1000

# 1.1
msmb KMeans --inp atom_pairs_tica.h5 -t kmeans_centers.h5 --n_clusters 10
msmb MarkovStateModel -i kmeans_centers.h5 --out mymsm-kmeans.pkl

# 1.2
msmb MiniBatchKMedoids --n_clusters 100 --batch_size 1000 --inp atom_pairs_tica.h5 -t kmedoids_centers.h5
msmb MarkovStateModel -i kmedoids_centers.h5 --out msm.pkl

# 1.3
msmb GaussianFusionHMM --inp atom_pairs_tica.h5 --out hmm --n_states 8 --n_features 4
=======
msmb KCenters --inp atom_pairs_tica --transformed kcenters_clusters --metric cityblock
msmb MarkovStateModel --inp kcenters_clusters --out mymsm
>>>>>>> cc17f255
<|MERGE_RESOLUTION|>--- conflicted
+++ resolved
@@ -1,37 +1,9 @@
-<<<<<<< HEAD
-set -x
-set -e
-
-
-rm -rf atom_indices.txt atom_pairs atom_pairs_tica.h5 kcenters_clusters.h5 \
-    mymsm-kmeans.pkl mymsm.pkl bayesmsm.pkl kmeans_centers.h5 kmedoids_centers.h5 msm.pkl
-
-# workflow 1
-=======
->>>>>>> cc17f255
 msmb AlanineDipeptide
 msmb AtomIndices --out atom_indices.txt -p ~/mixtape_data/alanine_dipeptide/ala2.pdb \
      -d --heavy
 msmb AtomPairsFeaturizer --out atom_pairs --trjs '~/mixtape_data/alanine_dipeptide/*.dcd' \
     --pair_indices atom_indices.txt --top ~/mixtape_data/alanine_dipeptide/ala2.pdb
-msmb tICA --inp atom_pairs/ --transformed atom_pairs_tica.h5  --n_components 4 --gamma 0 --weighted_transform \
-    --lag_time 2
-<<<<<<< HEAD
+msmb tICA -i atom_pairs/ -t atom_pairs_tica.h5  --n_components 4 \
+    --gamma 0 --weighted_transform \ --lag_time 2
 msmb KCenters -i atom_pairs_tica.h5 -t kcenters_clusters.h5 --metric cityblock
-msmb MarkovStateModel --i kcenters_clusters.h5 --out mymsm.pkl
-msmb BayesianMarkovStateModel -i kcenters_clusters.h5 --out bayesmsm.pkl --n_samples 1000
-
-# 1.1
-msmb KMeans --inp atom_pairs_tica.h5 -t kmeans_centers.h5 --n_clusters 10
-msmb MarkovStateModel -i kmeans_centers.h5 --out mymsm-kmeans.pkl
-
-# 1.2
-msmb MiniBatchKMedoids --n_clusters 100 --batch_size 1000 --inp atom_pairs_tica.h5 -t kmedoids_centers.h5
-msmb MarkovStateModel -i kmedoids_centers.h5 --out msm.pkl
-
-# 1.3
-msmb GaussianFusionHMM --inp atom_pairs_tica.h5 --out hmm --n_states 8 --n_features 4
-=======
-msmb KCenters --inp atom_pairs_tica --transformed kcenters_clusters --metric cityblock
-msmb MarkovStateModel --inp kcenters_clusters --out mymsm
->>>>>>> cc17f255
+msmb MarkovStateModel --inp kcenters_clusters.h5 --out mymsm.pkl