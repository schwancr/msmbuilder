# Author: Christian Schwantes <schwancr@gmail.com>
# Contributors: Robert McGibbon <rmcgibbo@gmail.com>, Kyle A. Beauchamp  <kyleabeauchamp@gmail.com>
# Copyright (c) 2014, Stanford University
# All rights reserved.

# Mixtape is free software: you can redistribute it and/or modify
# it under the terms of the GNU Lesser General Public License as
# published by the Free Software Foundation, either version 2.1
# of the License, or (at your option) any later version.
#
# This library is distributed in the hope that it will be useful,
# but WITHOUT ANY WARRANTY; without even the implied warranty of
# MERCHANTABILITY or FITNESS FOR A PARTICULAR PURPOSE.  See the
# GNU Lesser General Public License for more details.
#
# You should have received a copy of the GNU Lesser General Public
# License along with Mixtape. If not, see <http://www.gnu.org/licenses/>.

#-----------------------------------------------------------------------------
# Imports
#-----------------------------------------------------------------------------

from __future__ import print_function, division, absolute_import
import numpy as np
import scipy.linalg
from sklearn.base import BaseEstimator, TransformerMixin
from sklearn.utils import array2d

__all__ = ['tICA']

#-----------------------------------------------------------------------------
# Code
#-----------------------------------------------------------------------------


class tICA(BaseEstimator, TransformerMixin):

    """Time-structure Independent Component Analysis (tICA)

    Linear dimensionality reduction using an eigendecomposition of the
    time-lag correlation matrix and covariance matrix of the data and keeping
    only the vectors which decorrelate slowest to project the data into a lower
    dimensional space.

    Parameters
    ----------
    n_components : int, None
        Number of components to keep.
    lag_time : int
        Delay time forward or backward in the input data. The time-lagged
        correlations is computed between datas X[t] and X[t+lag_time].
    gamma : nonnegative float, default=0.05
        Regularization strength. Positive `gamma` entails incrementing
        the sample covariance matrix by a constant times the identity,
        to ensure that it is positive definite. The exact form of the
        regularized sample covariance matrix is ::

            covariance + (gamma / n_features) * Tr(covariance) * Identity

        where :math:`Tr` is the trace operator.
    weighted_transform : bool, default=False
        If True, weight the projections by the implied timescales, giving
        a quantity that has units [Time].

    Attributes
    ----------
    components_ : array-like, shape (n_components, n_features)
        Components with maximum autocorrelation.
    offset_correlation_ : array-like, shape (n_features, n_features)
        Symmetric time-lagged correlation matrix, :math:`C=E[(x_t)^T x_{t+lag}]`.
    eigenvalues_ : array-like, shape (n_features,)
        Eigenvalues of the tICA generalized eigenproblem, in decreasing
        order.
    eigenvectors_ : array-like, shape (n_components, n_features)
        Eigenvectors of the tICA generalized eigenproblem. The vectors
        give a set of "directions" through configuration space along
        which the system relaxes towards equilibrium. Each eigenvector
        is associated with characteritic timescale
        :math:`- \frac{lag_time}{ln \lambda_i}, where :math:`lambda_i` is
        the corresponding eigenvector. See [2] for more information.
    means_ : array, shape (n_features,)
        The mean of the data along each feature
    n_observations : int
        Total number of data points fit by the model. Note that the model
        is "reset" by calling `fit()` with new sequences, whereas
        `partial_fit()` updates the fit with new data, and is suitable for
        online learning.
    n_sequences : int
        Total number of sequences fit by the model. Note that the model
        is "reset" by calling `fit()` with new sequences, whereas
        `partial_fit()` updates the fit with new data, and is suitable for
         online learning.
    timescales : array-like, shape (n_features,)
        The implied timescales of the tICA model, given by 
        -offset / log(eigenvalues)

    Notes
    -----
    This method was introduced originally in [4], and has been applied to the
    analysis of molecular dynamics data in [1], [2], and [3]. In [1] and [2],
    tICA was used as a dimensionality reduction technique before fitting
    other kinetic models.

    References
    ----------
    .. [1] Schwantes, Christian R., and Vijay S. Pande. J. Chem Theory Comput.
    9.4 (2013): 2000-2009.
    .. [2] Perez-Hernandez, Guillermo, et al. J Chem. Phys (2013): 015102.
    .. [3] Naritomi, Yusuke, and Sotaro Fuchigami. J. Chem. Phys. 134.6
    (2011): 065101.
    .. [4] Molgedey, Lutz, and Heinz Georg Schuster. Phys. Rev. Lett. 72.23
    (1994): 3634.
    """

    def __init__(self, n_components=None, lag_time=1, gamma=0.05, weighted_transform=False):
        self.n_components = n_components
        self.lag_time = lag_time
        self.gamma = gamma
        self.weighted_transform = weighted_transform

        self.n_features = None
        self.n_observations_ = None
        self.n_sequences_ = None

        self._initialized = False

        # X[:-self.lag_time].T dot X[self.lag_time:]
        self._outer_0_to_T_lagged = None
        # X[:-self.lag_time].sum(axis=0)
        self._sum_0_to_TminusTau = None
        # X[self.lag_time:].sum(axis=0)
        self._sum_tau_to_T = None
        # X[:].sum(axis=0)
        self._sum_0_to_T = None

        # X[:-self.lag_time].T dot X[:-self.lag_time])
        self._outer_0_to_TminusTau = None
        # X[self.lag_time:].T dot X[self.lag_time:]
        self._outer_offset_to_T = None

        # the tICs themselves
        self._components_ = None
        # Cached results of the eigendecompsition
        self._eigenvectors_ = None
        self._eigenvalues = None

        # are our current tICs dirty? this indicates that we've updated
        # the model with more data since the last time we computed components_,
        # eigenvalues, eigenvectors, and is set by _fit
        self._is_dirty = True

    def _initialize(self, n_features):
        if self._initialized:
            return

        if self.n_components is None:
            self.n_components = n_features
        self.n_features = n_features
        self.n_observations_ = 0
        self.n_sequences_ = 0
        self._outer_0_to_T_lagged = np.zeros((n_features, n_features))
        self._sum_0_to_TminusTau = np.zeros(n_features)
        self._sum_tau_to_T = np.zeros(n_features)
        self._sum_0_to_T = np.zeros(n_features)
        self._outer_0_to_TminusTau = np.zeros((n_features, n_features))
        self._outer_offset_to_T = np.zeros((n_features, n_features))
        self._initialized = True

    def _solve(self):
        if not self._is_dirty:
            return

        if not np.allclose(self.offset_correlation_, self.offset_correlation_.T):
            raise RuntimeError('offset correlation matrix is not symmetric')
        if not np.allclose(self.covariance_, self.covariance_.T):
            raise RuntimeError('correlation matrix is not symmetric')

        rhs = self.covariance_ + (self.gamma / self.n_features) * \
                np.trace(self.covariance_) * np.eye(self.n_features)
        vals, vecs = scipy.linalg.eigh(self.offset_correlation_, b=rhs,
            eigvals=(self.n_features-self.n_components, self.n_features-1))

        # sort in order of decreasing value
        ind = np.argsort(vals)[::-1]
        vals = vals[ind]
        vecs = vecs[:, ind]

        self._eigenvalues_ = vals
        self._eigenvectors_ = vecs

        self._is_dirty = False

    @property
    def eigenvectors_(self):
        self._solve()
        return self._eigenvectors_

    @property
    def eigenvalues_(self):
        self._solve()
        return self._eigenvalues_

    @property
    def timescales_(self):
        self._solve()
        return -1. * self.offset / np.log(self._eigenvalues_)

    @property
    def components_(self):
        return self.eigenvectors_[:, 0:self.n_components].T

    @property
    def means_(self):
        two_N = 2 * (self.n_observations_ - self.lag_time * self.n_sequences_)
        means = (self._sum_0_to_TminusTau + self._sum_tau_to_T) / float(two_N)
        return means

    @property
    def offset_correlation_(self):
        two_N = 2 * (self.n_observations_ - self.lag_time * self.n_sequences_)
        term = (self._outer_0_to_T_lagged + self._outer_0_to_T_lagged.T) / two_N

        means = self.means_
        value = term - np.outer(means, means)
        return value

    @property
    def covariance_(self):
        two_N = 2 * (self.n_observations_ - self.lag_time * self.n_sequences_)
        term = (self._outer_0_to_TminusTau + self._outer_offset_to_T) / two_N

        means = self.means_
        value = term - np.outer(means, means)
        return value

    def fit(self, sequences, y=None):
        """Fit the model with a collection of sequences.

        This method is not online.  Any state accumulated from previous calls to
        fit() or partial_fit() will be cleared. For online learning, use
        `partial_fit`.

        Parameters
        ----------
        sequences: list of array-like, each of shape (n_samples_i, n_features)
            Training data, where n_samples_i in the number of samples
            in sequence i and n_features is the number of features.
        y : None
            Ignored

        Returns
        -------
        self : object
            Returns the instance itself.
        """
        self._initialized = False
        for X in sequences:
            self._fit(X)
        return self

    def partial_fit(self, X):
        """Fit the model with X.

        This method is suitable for online learning. The state of the model
        will be updated with the new data `X`.

        Parameters
        ----------
        X: array-like, shape (n_samples, n_features)
            Training data, where n_samples in the number of samples
            and n_features is the number of features.

        Returns
        -------
        self : object
            Returns the instance itself.
        """
        self._fit(X)
        return self

    def transform(self, sequences):
        """Apply the dimensionality reduction on X.

        Parameters
        ----------
        sequences: list of array-like, each of shape (n_samples_i, n_features)
            Training data, where n_samples_i in the number of samples
            in sequence i and n_features is the number of features.

        Returns
        -------
        sequence_new : list of array-like, each of shape (n_samples_i, n_components)

        """
        sequences_new = []

        for X in sequences:
            X = array2d(X)
            if self.means_ is not None:
                X = X - self.means_
            X_transformed = np.dot(X, self.components_.T)

            if self.weighted_transform:        
                X_transformed *= self.timescales_

            sequences_new.append(X_transformed)

        return sequences_new

    def fit_transform(self, sequences, y=None):
        """Fit the model with X and apply the dimensionality reduction on X.

        This method is not online. Any state accumulated from previous calls to
        `fit()` or `partial_fit()` will be cleared. For online learning, use
        `partial_fit`.

        Parameters
        ----------
        sequences: list of array-like, each of shape (n_samples_i, n_features)
            Training data, where n_samples_i in the number of samples
            in sequence i and n_features is the number of features.
        y : None
            Ignored

        Returns
        -------
        sequence_new : list of array-like, each of shape (n_samples_i, n_components)
        """
        self.fit(sequences)
        return self.transform(sequences)

    def _fit(self, X):
        X = np.asarray(array2d(X), dtype=np.float64)
        self._initialize(X.shape[1])
        if not len(X) > self.lag_time:
            raise ValueError('First dimension must be longer than '
                'lag_time=%d. X has shape (%d, %d)' % ((self.lag_time,) + X.shape))

        self.n_observations_ += X.shape[0]
        self.n_sequences_ += 1

        self._outer_0_to_T_lagged += np.dot(X[:-self.lag_time].T, X[self.lag_time:])
        self._sum_0_to_TminusTau += X[:-self.lag_time].sum(axis=0)
        self._sum_tau_to_T += X[self.lag_time:].sum(axis=0)
        self._sum_0_to_T += X.sum(axis=0)
        self._outer_0_to_TminusTau += np.dot(X[:-self.lag_time].T, X[:-self.lag_time])
        self._outer_offset_to_T += np.dot(X[self.lag_time:].T, X[self.lag_time:])
<<<<<<< HEAD

        self._is_dirty = True

    def score(self, sequences, y=None):
        """

        Parameters
        ----------
        sequences: list of array-like, each of shape (n_samples_i, n_features)
            Training data, where n_samples_i in the number of samples
            in sequence i and n_features is the number of features.
        y : None
            Ignored
        """

        assert self._initialized
        V = self.eigenvectors_

        m2 = self.__class__(lag_time=self.lag_time)
        for X in sequences:
            m2.partial_fit(X)

        ggrq = np.trace(V.T.dot(m2.offset_correlation_).dot(V).dot(np.linalg.pinv(V.T.dot(m2.covariance_).dot(V))))
        return ggrq
=======

        self._is_dirty = True
>>>>>>> ab098094
<|MERGE_RESOLUTION|>--- conflicted
+++ resolved
@@ -345,7 +345,6 @@
         self._sum_0_to_T += X.sum(axis=0)
         self._outer_0_to_TminusTau += np.dot(X[:-self.lag_time].T, X[:-self.lag_time])
         self._outer_offset_to_T += np.dot(X[self.lag_time:].T, X[self.lag_time:])
-<<<<<<< HEAD
 
         self._is_dirty = True
 
@@ -370,7 +369,3 @@
 
         ggrq = np.trace(V.T.dot(m2.offset_correlation_).dot(V).dot(np.linalg.pinv(V.T.dot(m2.covariance_).dot(V))))
         return ggrq
-=======
-
-        self._is_dirty = True
->>>>>>> ab098094
